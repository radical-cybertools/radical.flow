import typeguard
from typing import Dict
import radical.utils as ru
import radical.pilot as rp

from .base import BaseExecutionBackend

class RadicalExecutionBackend(BaseExecutionBackend):
    """
    The RadicalExecutionBackend class is responsible for managing computing resources
    and creating sessions for executing tasks on a large scale. It interfaces with
    different resource management systems such SLURM and FLUX on diverse HPC machines.
    This backend is capable of initialize sessions, manage task execution, and submit
    resources required for the workflow.

    Attributes:
        session (rp.Session): A session instance used to manage and track task execution,
            uniquely identified by a generated ID. This session serves as the primary context for
            all task and resource management within the workflow.

        task_manager (rp.TaskManager): Manages the lifecycle of tasks, handling their submission,
            tracking, and completion within the session.

        pilot_manager (rp.PilotManager): Manages computing resources, known as "pilots," which
            are dynamically allocated based on the provided resources. The pilot manager
            coordinates these resources to support task execution.

        resource_pilot (rp.Pilot): Represents the submitted computing resources as a pilot.
            This pilot is described by the `resources` parameter provided during initialization,
            specifying details such as CPU, GPU, and memory requirements.

    Parameters:
        resources (Dict): A dictionary specifying the resource requirements for the pilot,
            including details like the number of CPUs, GPUs, and memory. This dictionary
            configures the pilot to match the needs of the tasks that will be executed.

    Raises:
        Exception: If session creation, pilot submission, or task manager setup fails,
            the RadicalExecutionBackend will raise an exception, ensuring the resources are correctly
            allocated and managed.

    Example:
        ```python
        resources = {"cpu": 4, "gpu": 1, "memory": "8GB"}
        backend = RadicalExecutionBackend(resources)
        ```
    """

    @typeguard.typechecked
    def __init__(self, resources: Dict) -> None:
        try:
            self.session = rp.Session(uid=ru.generate_id('flow.session',
                                                          mode=ru.ID_PRIVATE))
            self.task_manager = rp.TaskManager(self.session)
            self.pilot_manager = rp.PilotManager(self.session)
            self.resource_pilot = self.pilot_manager.submit_pilots(rp.PilotDescription(resources))
            self.task_manager.add_pilots(self.resource_pilot)

            print('RadicalPilot execution backend started successfully\n')

        except Exception:
            print('RadicalPilot execution backend Failed to start, terminating\n')
            raise

        except (KeyboardInterrupt, SystemExit) as e:
            # the callback called sys.exit(), and we can here catch the
            # corresponding KeyboardInterrupt exception for shutdown.  We also catch
            # SystemExit (which gets raised if the main threads exits for some other
            # reason).
            exception_msg = f'Radical execution backend failed'
            exception_msg += f' internally, please check {self.session.path}'
            
            raise SystemExit(exception_msg) from e

    def submit_tasks(self, tasks):
        return self.task_manager.submit_tasks(tasks)

    def state(self):
        """
        Retrieve the current state of the resource pilot.

        Returns:
            The current state of the resource pilot.
        """
        raise NotImplementedError
    
    def get_nodelist(self):
        """
        Get the information about allocated nodes.

        Returns:
            `rp.NodeList` object, which holds the information about allocated
            nodes, where each node from `nodelist.nodes` is of the type
            `rp.NodeResource`.
        """

        nodelist = None
        if self.resource_pilot.state == rp.PMGR_ACTIVE:
            nodelist = self.resource_pilot.nodelist

        return nodelist

    def task_state_cb(self, task, state):
        """
        Callback function for handling task state changes.

        Args:
            task: The task object whose state has changed.
            state: The new state of the task.
        
        Note:
            This method is intended to be overridden or extended
            to perform specific actions when a task's state changes.
        """
        raise NotImplementedError

    def shutdown(self) -> None:
        """
        Gracefully shuts down the session, downloading any necessary data.

        This method ensures that the session is properly closed and any
        required data is downloaded before finalizing the shutdown.

        Returns:
            None
        """
        print('Shutdown is triggered, terminating the resources gracefully')
<<<<<<< HEAD
        self._session.close(download=True)
=======
        self.session.close(download=True)
>>>>>>> e745856b
<|MERGE_RESOLUTION|>--- conflicted
+++ resolved
@@ -124,9 +124,5 @@
         Returns:
             None
         """
-        print('Shutdown is triggered, terminating the resources gracefully')
-<<<<<<< HEAD
-        self._session.close(download=True)
-=======
-        self.session.close(download=True)
->>>>>>> e745856b
+        print('Shutdown is triggered, terminating the resources gracefully')        
+        self._session.close(download=True)